package com.mapbox.turf;

import android.support.annotation.FloatRange;
import android.support.annotation.NonNull;
import android.support.annotation.Nullable;

import com.mapbox.geojson.Feature;
import com.mapbox.geojson.LineString;
import com.mapbox.geojson.Point;
import com.mapbox.turf.models.LineIntersectsResult;

import java.util.ArrayList;
import java.util.List;

/**
 * Class contains all the miscellaneous methods that Turf can perform.
 *
 * @see <a href="http://turfjs.org/docs/">Turf documentation</a>
 * @since 1.2.0
 */
public final class TurfMisc {

  private static final String INDEX_KEY = "index";

  private TurfMisc() {
    throw new AssertionError("No Instances.");
  }

  /**
   * Takes a line, a start {@link Point}, and a stop point and returns the line in between those
   * points.
   *
   * @param startPt Starting point.
   * @param stopPt  Stopping point.
   * @param line    Line to slice.
   * @return Sliced line.
   * @throws TurfException signals that a Turf exception of some sort has occurred.
   * @see <a href="http://turfjs.org/docs/#lineslice">Turf Line slice documentation</a>
   * @since 1.2.0
   */
  @NonNull
  public static LineString lineSlice(@NonNull Point startPt, @NonNull Point stopPt,
                                     @NonNull Feature line) {
    if (line.geometry() == null) {
      throw new NullPointerException("Feature.geometry() == null");
    }
    if (!line.geometry().type().equals("LineString")) {
      throw new TurfException("input must be a LineString Feature or Geometry");
    }
    return lineSlice(startPt, stopPt, (LineString) line.geometry());
  }

  /**
   * Takes a line, a start {@link Point}, and a stop point and returns the line in between those
   * points.
   *
   * @param startPt used for calculating the lineSlice
   * @param stopPt  used for calculating the lineSlice
   * @param line    geometry that should be sliced
   * @return a sliced {@link LineString}
   * @see <a href="http://turfjs.org/docs/#lineslice">Turf Line slice documentation</a>
   * @since 1.2.0
   */
  @NonNull
  public static LineString lineSlice(@NonNull Point startPt, @NonNull Point stopPt,
                                     @NonNull LineString line) {

    List<Point> coords = line.coordinates();

    if (coords.size() < 2) {
      throw new TurfException("Turf lineSlice requires a LineString made up of at least 2 "
        + "coordinates.");
    } else if (startPt.equals(stopPt)) {
      throw new TurfException("Start and stop points in Turf lineSlice cannot equal each other.");
    }

    Feature startVertex = nearestPointOnLine(startPt, coords);
    Feature stopVertex = nearestPointOnLine(stopPt, coords);
    List<Feature> ends = new ArrayList<>();
    if ((int) startVertex.getNumberProperty(INDEX_KEY)
      <= (int) stopVertex.getNumberProperty(INDEX_KEY)) {
      ends.add(startVertex);
      ends.add(stopVertex);
    } else {
      ends.add(stopVertex);
      ends.add(startVertex);
    }
    List<Point> points = new ArrayList<>();
    points.add((Point) ends.get(0).geometry());
    for (int i = (int) ends.get(0).getNumberProperty(INDEX_KEY) + 1;
         i < (int) ends.get(1).getNumberProperty(INDEX_KEY) + 1; i++) {
      points.add(coords.get(i));
    }
    points.add((Point) ends.get(1).geometry());
    return LineString.fromLngLats(points);
  }

  /**
   * Takes a {@link LineString}, a specified distance along the line to a start {@link Point},
   * and a specified distance along the line to a stop point
   * and returns a subsection of the line in-between those points.
   *
   * This can be useful for extracting only the part of a route between two distances.
   *
   * @param line input line
   * @param startDist distance along the line to starting point
   * @param stopDist distance along the line to ending point
   * @param units one of the units found inside {@link TurfConstants.TurfUnitCriteria}
   *              can be degrees, radians, miles, or kilometers
   * @return sliced line
   * @throws TurfException signals that a Turf exception of some sort has occurred.
   * @see <a href="http://turfjs.org/docs/#lineslicealong">Turf Line slice documentation</a>
   * @since 3.1.0
   */
  @NonNull
  public static LineString lineSliceAlong(@NonNull Feature line,
                                          @FloatRange(from = 0) double startDist,
                                          @FloatRange(from = 0) double stopDist,
                                          @NonNull @TurfConstants.TurfUnitCriteria String units) {
    if (line.geometry() == null) {
      throw new NullPointerException("Feature.geometry() == null");
    }
    if (!line.geometry().type().equals("LineString")) {
      throw new TurfException("input must be a LineString Feature or Geometry");
    }

    return lineSliceAlong((LineString)line.geometry(), startDist, stopDist, units);
  }

  /**
   * Takes a {@link LineString}, a specified distance along the line to a start {@link Point},
   * and a specified distance along the line to a stop point,
   * returns a subsection of the line in-between those points.
   *
   * This can be useful for extracting only the part of a route between two distances.
   *
   * @param line input line
   * @param startDist distance along the line to starting point
   * @param stopDist distance along the line to ending point
   * @param units one of the units found inside {@link TurfConstants.TurfUnitCriteria}
   *              can be degrees, radians, miles, or kilometers
   * @return sliced line
   * @throws TurfException signals that a Turf exception of some sort has occurred.
   * @see <a href="http://turfjs.org/docs/#lineslicealong">Turf Line slice documentation</a>
   * @since 3.1.0
   */
  @NonNull
  public static LineString lineSliceAlong(@NonNull LineString line,
                                          @FloatRange(from = 0) double startDist,
                                          @FloatRange(from = 0) double stopDist,
                                          @NonNull @TurfConstants.TurfUnitCriteria String units) {

    List<Point> coords = line.coordinates();

    if (coords.size() < 2) {
      throw new TurfException("Turf lineSlice requires a LineString Geometry made up of "
        + "at least 2 coordinates. The LineString passed in only contains " + coords.size() + ".");
    } else if (startDist == stopDist) {
      throw new TurfException("Start and stop distance in Turf lineSliceAlong "
        + "cannot equal each other.");
    }

    List<Point> slice = new ArrayList<>(2);

    double travelled = 0;
    for (int i = 0; i < coords.size(); i++) {

      if (startDist >= travelled && i == coords.size() - 1) {
        break;

      } else if (travelled > startDist && slice.size() == 0) {
        double overshot = startDist - travelled;
        if (overshot == 0) {
          slice.add(coords.get(i));
          return LineString.fromLngLats(slice);
        }
        double direction = TurfMeasurement.bearing(coords.get(i), coords.get(i - 1)) - 180;
        Point interpolated = TurfMeasurement.destination(coords.get(i), overshot, direction, units);
        slice.add(interpolated);
      }

      if (travelled >= stopDist) {
        double overshot = stopDist - travelled;
        if (overshot == 0) {
          slice.add(coords.get(i));
          return LineString.fromLngLats(slice);
        }
        double direction = TurfMeasurement.bearing(coords.get(i), coords.get(i - 1)) - 180;
        Point interpolated = TurfMeasurement.destination(coords.get(i), overshot, direction, units);
        slice.add(interpolated);
        return LineString.fromLngLats(slice);
      }

      if (travelled >= startDist) {
        slice.add(coords.get(i));
      }

      if (i == coords.size() - 1) {
        return LineString.fromLngLats(slice);
      }

      travelled += TurfMeasurement.distance(coords.get(i), coords.get(i + 1), units);
    }

    if (travelled < startDist) {
      throw new TurfException("Start position is beyond line");
    }

    return LineString.fromLngLats(slice);
  }


  /**
   * Takes a {@link Point} and a {@link LineString} and calculates the closest Point on the
   * LineString.
   *
   * @param pt     point to snap from
   * @param coords line to snap to
   * @return closest point on the line to point
   * @since 1.3.0
   */
  @NonNull
  public static Feature nearestPointOnLine(@NonNull Point pt, @NonNull List<Point> coords) {
    return nearestPointOnLine(pt, coords, null);
  }

  /**
   * Takes a {@link Point} and a {@link LineString} and calculates the closest Point on the
   * LineString.
   *
   * @param pt point to snap from
   * @param coords line to snap to
   * @param units one of the units found inside {@link TurfConstants.TurfUnitCriteria}
   *              can be degrees, radians, miles, or kilometers
   * @return closest point on the line to point
   * @since 4.9.0
   */
  @NonNull
  public static Feature nearestPointOnLine(@NonNull Point pt, @NonNull List<Point> coords,
                                           @Nullable @TurfConstants.TurfUnitCriteria String units) {

    if (coords.size() < 2) {
      throw new TurfException("Turf nearestPointOnLine requires a List of Points "
          + "made up of at least 2 coordinates.");
    }

<<<<<<< HEAD
    if (units == null) {
=======
    if (units != null) {
>>>>>>> 585addbf
      units = TurfConstants.UNIT_KILOMETERS;
    }

    Feature closestPt = Feature.fromGeometry(
      Point.fromLngLat(Double.POSITIVE_INFINITY, Double.POSITIVE_INFINITY));
    closestPt.addNumberProperty("dist", Double.POSITIVE_INFINITY);

    for (int i = 0; i < coords.size() - 1; i++) {
      Feature start = Feature.fromGeometry(coords.get(i));
      Feature stop = Feature.fromGeometry(coords.get(i + 1));
      //start
      start.addNumberProperty("dist", TurfMeasurement.distance(
        pt, (Point) start.geometry(), units));
      //stop
      stop.addNumberProperty("dist", TurfMeasurement.distance(
        pt, (Point) stop.geometry(), units));
      //perpendicular
      double heightDistance = Math.max(
        start.properties().get("dist").getAsDouble(),
        stop.properties().get("dist").getAsDouble()
      );
      double direction = TurfMeasurement.bearing((Point) start.geometry(),
        (Point) stop.geometry());
      Feature perpendicularPt1 = Feature.fromGeometry(
        TurfMeasurement.destination(pt, heightDistance, direction + 90,
              units));
      Feature perpendicularPt2 = Feature.fromGeometry(
        TurfMeasurement.destination(pt, heightDistance, direction - 90,
              units));
      LineIntersectsResult intersect = lineIntersects(
        ((Point) perpendicularPt1.geometry()).longitude(),
        ((Point) perpendicularPt1.geometry()).latitude(),
        ((Point) perpendicularPt2.geometry()).longitude(),
        ((Point) perpendicularPt2.geometry()).latitude(),
        ((Point) start.geometry()).longitude(),
        ((Point) start.geometry()).latitude(),
        ((Point) stop.geometry()).longitude(),
        ((Point) stop.geometry()).latitude()
      );

      Feature intersectPt = null;
      if (intersect != null) {
        intersectPt = Feature.fromGeometry(
          Point.fromLngLat(intersect.horizontalIntersection(), intersect.verticalIntersection()));
        intersectPt.addNumberProperty("dist", TurfMeasurement.distance(pt,
          (Point) intersectPt.geometry(), units));
      }

      if ((double) start.getNumberProperty("dist")
        < (double) closestPt.getNumberProperty("dist")) {
        closestPt = start;
        closestPt.addNumberProperty(INDEX_KEY, i);
      }
      if ((double) stop.getNumberProperty("dist")
        < (double) closestPt.getNumberProperty("dist")) {
        closestPt = stop;
        closestPt.addNumberProperty(INDEX_KEY, i);
      }
      if (intersectPt != null
        && (double) intersectPt.getNumberProperty("dist")
        < (double) closestPt.getNumberProperty("dist")) {
        closestPt = intersectPt;
        closestPt.addNumberProperty(INDEX_KEY, i);
      }
    }

    return closestPt;
  }

  private static LineIntersectsResult lineIntersects(double line1StartX, double line1StartY,
                                                     double line1EndX, double line1EndY,
                                                     double line2StartX, double line2StartY,
                                                     double line2EndX, double line2EndY) {
    // If the lines intersect, the result contains the x and y of the intersection
    // (treating the lines as infinite) and booleans for whether line segment 1 or line
    // segment 2 contain the point
    LineIntersectsResult result = LineIntersectsResult.builder()
      .onLine1(false)
      .onLine2(false)
      .build();

    double denominator = ((line2EndY - line2StartY) * (line1EndX - line1StartX))
      - ((line2EndX - line2StartX) * (line1EndY - line1StartY));
    if (denominator == 0) {
      if (result.horizontalIntersection() != null && result.verticalIntersection() != null) {
        return result;
      } else {
        return null;
      }
    }
    double varA = line1StartY - line2StartY;
    double varB = line1StartX - line2StartX;
    double numerator1 = ((line2EndX - line2StartX) * varA) - ((line2EndY - line2StartY) * varB);
    double numerator2 = ((line1EndX - line1StartX) * varA) - ((line1EndY - line1StartY) * varB);
    varA = numerator1 / denominator;
    varB = numerator2 / denominator;

    // if we cast these lines infinitely in both directions, they intersect here:
    result = result.toBuilder().horizontalIntersection(line1StartX
      + (varA * (line1EndX - line1StartX))).build();
    result = result.toBuilder().verticalIntersection(line1StartY
      + (varA * (line1EndY - line1StartY))).build();

    // if line1 is a segment and line2 is infinite, they intersect if:
    if (varA > 0 && varA < 1) {
      result = result.toBuilder().onLine1(true).build();
    }
    // if line2 is a segment and line1 is infinite, they intersect if:
    if (varB > 0 && varB < 1) {
      result = result.toBuilder().onLine2(true).build();
    }
    // if line1 and line2 are segments, they intersect if both of the above are true
    if (result.onLine1() && result.onLine2()) {
      return result;
    } else {
      return null;
    }
  }
}<|MERGE_RESOLUTION|>--- conflicted
+++ resolved
@@ -244,11 +244,8 @@
           + "made up of at least 2 coordinates.");
     }
 
-<<<<<<< HEAD
+
     if (units == null) {
-=======
-    if (units != null) {
->>>>>>> 585addbf
       units = TurfConstants.UNIT_KILOMETERS;
     }
 
